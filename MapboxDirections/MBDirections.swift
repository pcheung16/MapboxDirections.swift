typealias JSONDictionary = [String: Any]

/// Indicates that an error occurred in MapboxDirections.
public let MBDirectionsErrorDomain = "MBDirectionsErrorDomain"

/// The Mapbox access token specified in the main application bundle’s Info.plist.
let defaultAccessToken = Bundle.main.object(forInfoDictionaryKey: "MGLMapboxAccessToken") as? String

/// The user agent string for any HTTP requests performed directly within this library.
let userAgent: String = {
    var components: [String] = []
    
    if let appName = Bundle.main.infoDictionary?["CFBundleName"] as? String ?? Bundle.main.infoDictionary?["CFBundleIdentifier"] as? String {
        let version = Bundle.main.infoDictionary?["CFBundleShortVersionString"] as? String ?? ""
        components.append("\(appName)/\(version)")
    }
    
    let libraryBundle: Bundle? = Bundle(for: Directions.self)
    
    if let libraryName = libraryBundle?.infoDictionary?["CFBundleName"] as? String, let version = libraryBundle?.infoDictionary?["CFBundleShortVersionString"] as? String {
        components.append("\(libraryName)/\(version)")
    }
    
    let system: String
    #if os(OSX)
        system = "macOS"
    #elseif os(iOS)
        system = "iOS"
    #elseif os(watchOS)
        system = "watchOS"
    #elseif os(tvOS)
        system = "tvOS"
    #elseif os(Linux)
        system = "Linux"
    #endif
    let systemVersion = ProcessInfo().operatingSystemVersion
    components.append("\(system)/\(systemVersion.majorVersion).\(systemVersion.minorVersion).\(systemVersion.patchVersion)")
    
    let chip: String
    #if arch(x86_64)
        chip = "x86_64"
    #elseif arch(arm)
        chip = "arm"
    #elseif arch(arm64)
        chip = "arm64"
    #elseif arch(i386)
        chip = "i386"
    #endif
    components.append("(\(chip))")
    
    return components.joined(separator: " ")
}()

extension CLLocationCoordinate2D {
    /**
     Initializes a coordinate pair based on the given GeoJSON coordinates array.
     */
    internal init(geoJSON array: [Double]) {
        assert(array.count == 2)
        self.init(latitude: array[1], longitude: array[0])
    }
    
    /**
     Initializes a coordinate pair based on the given GeoJSON point object.
     */
    internal init(geoJSON point: JSONDictionary) {
        assert(point["type"] as? String == "Point")
        self.init(geoJSON: point["coordinates"] as! [Double])
    }
    
    internal static func coordinates(geoJSON lineString: JSONDictionary) -> [CLLocationCoordinate2D] {
        let type = lineString["type"] as? String
        assert(type == "LineString" || type == "Point")
        let coordinates = lineString["coordinates"] as! [[Double]]
        return coordinates.map { self.init(geoJSON: $0) }
    }
}

extension CLLocation {
    /**
     Initializes a CLLocation object with the given coordinate pair.
     */
    internal convenience init(coordinate: CLLocationCoordinate2D) {
        self.init(latitude: coordinate.latitude, longitude: coordinate.longitude)
    }
}

/**
 A `Directions` object provides you with optimal directions between different locations, or waypoints. The directions object passes your request to the [Mapbox Directions API](https://www.mapbox.com/api-documentation/?language=Swift#directions) and returns the requested information to a closure (block) that you provide. A directions object can handle multiple simultaneous requests. A `RouteOptions` object specifies criteria for the results, such as intermediate waypoints, a mode of transportation, or the level of detail to be returned.
 
 Each result produced by the directions object is stored in a `Route` object. Depending on the `RouteOptions` object you provide, each route may include detailed information suitable for turn-by-turn directions, or it may include only high-level information such as the distance, estimated travel time, and name of each leg of the trip. The waypoints that form the request may be conflated with nearby locations, as appropriate; the resulting waypoints are provided to the closure.
 */
@objc(MBDirections)
open class Directions: NSObject {
    /**
     A closure (block) to be called when a directions request is complete.
     
     - parameter waypoints: An array of `Waypoint` objects. Each waypoint object corresponds to a `Waypoint` object in the original `RouteOptions` object. The locations and names of these waypoints are the result of conflating the original waypoints to known roads. The waypoints may include additional information that was not specified in the original waypoints.
        
        If the request was canceled or there was an error obtaining the routes, this parameter may be `nil`.
     - parameter routes: An array of `Route` objects. The preferred route is first; any alternative routes come next if the `RouteOptions` object’s `includesAlternativeRoutes` property was set to `true`. The preferred route depends on the route options object’s `profileIdentifier` property.
        
        If the request was canceled or there was an error obtaining the routes, this parameter is `nil`. This is not to be confused with the situation in which no results were found, in which case the array is present but empty.
     - parameter error: The error that occurred, or `nil` if the placemarks were obtained successfully.
     */
    public typealias CompletionHandler = (_ waypoints: [Waypoint]?, _ routes: [Route]?, _ error: NSError?) -> Void
    
    // MARK: Creating a Directions Object
    
    /**
     The shared directions object.
     
     To use this object, a Mapbox [access token](https://www.mapbox.com/help/define-access-token/) should be specified in the `MGLMapboxAccessToken` key in the main application bundle’s Info.plist.
     */
    @objc(sharedDirections)
    open static let shared = Directions(accessToken: nil)
    
    /// The API endpoint to request the directions from.
    internal var apiEndpoint: URL
    
    /// The Mapbox access token to associate the request with.
    internal let accessToken: String
    
    /**
     Initializes a newly created directions object with an optional access token and host.
     
     - parameter accessToken: A Mapbox [access token](https://www.mapbox.com/help/define-access-token/). If an access token is not specified when initializing the directions object, it should be specified in the `MGLMapboxAccessToken` key in the main application bundle’s Info.plist.
     - parameter host: An optional hostname to the server API. The [Mapbox Directions API](https://www.mapbox.com/api-documentation/?language=Swift#directions) endpoint is used by default.
     */
    public init(accessToken: String?, host: String?) {
        let accessToken = accessToken ?? defaultAccessToken
        assert(accessToken != nil && !accessToken!.isEmpty, "A Mapbox access token is required. Go to <https://www.mapbox.com/studio/account/tokens/>. In Info.plist, set the MGLMapboxAccessToken key to your access token, or use the Directions(accessToken:host:) initializer.")
        
        self.accessToken = accessToken!
        
        var baseURLComponents = URLComponents()
        baseURLComponents.scheme = "https"
        baseURLComponents.host = host ?? "api.mapbox.com"
        self.apiEndpoint = baseURLComponents.url!
    }
    
    /**
     Initializes a newly created directions object with an optional access token.
     
     The directions object sends requests to the [Mapbox Directions API](https://www.mapbox.com/api-documentation/?language=Swift#directions) endpoint.
     
     - parameter accessToken: A Mapbox [access token](https://www.mapbox.com/help/define-access-token/). If an access token is not specified when initializing the directions object, it should be specified in the `MGLMapboxAccessToken` key in the main application bundle’s Info.plist.
     */
    public convenience init(accessToken: String?) {
        self.init(accessToken: accessToken, host: nil)
    }
    
    // MARK: Getting Directions
    
    /**
     Begins asynchronously calculating the route or routes using the given options and delivers the results to a closure.
     
     This method retrieves the routes asynchronously over a network connection. If a connection error or server error occurs, details about the error are passed into the given completion handler in lieu of the routes.
     
     Routes may be displayed atop a [Mapbox map](https://www.mapbox.com/maps/). They may be cached but may not be stored permanently. To use the results in other contexts or store them permanently, [upgrade to a Mapbox enterprise plan](https://www.mapbox.com/directions/#pricing).
     
     - parameter options: A `RouteOptions` object specifying the requirements for the resulting routes.
     - parameter completionHandler: The closure (block) to call with the resulting routes. This closure is executed on the application’s main thread.
     - returns: The data task used to perform the HTTP request. If, while waiting for the completion handler to execute, you no longer want the resulting routes, cancel this task.
     */
    @objc(calculateDirectionsWithOptions:completionHandler:)
    open func calculate(_ options: RouteOptions, completionHandler: @escaping CompletionHandler) -> URLSessionDataTask {
        let url = urlForCalculating(options)
        let task = dataTaskWithURL(url, completionHandler: { (json) in
            let response = options.response(json)
            completionHandler(response.0, response.1, nil)
        }) { (error) in
            completionHandler(nil, nil, error)
        }
        task.resume()
        return task
    }
    
    /**
     Returns a URL session task for the given URL that will run the given closures on completion or error.
     
     - parameter url: The URL to request.
     - parameter completionHandler: The closure to call with the parsed JSON response dictionary.
     - parameter errorHandler: The closure to call when there is an error.
     - returns: The data task for the URL.
     - postcondition: The caller must resume the returned task.
     */
    fileprivate func dataTaskWithURL(_ url: URL, completionHandler: @escaping (_ json: JSONDictionary) -> Void, errorHandler: @escaping (_ error: NSError) -> Void) -> URLSessionDataTask {
        
        let request = NSMutableURLRequest(url: url)
        request.setValue(userAgent, forHTTPHeaderField: "User-Agent")
        return URLSession.shared.dataTask(with: request as URLRequest) { (data, response, error) in
            var json: JSONDictionary = [:]
            if let data = data, response?.mimeType == "application/json" {
                do {
                    json = try JSONSerialization.jsonObject(with: data, options: []) as! JSONDictionary
                } catch {
                    assert(false, "Invalid data")
                }
            }
            
            let apiStatusCode = json["code"] as? String
            let apiMessage = json["message"] as? String
            guard data != nil && error == nil && ((apiStatusCode == nil && apiMessage == nil) || apiStatusCode == "Ok") else {
                let apiError = Directions.descriptiveError(json, response: response, underlyingError: error as NSError?)
                DispatchQueue.main.async {
                    errorHandler(apiError)
                }
                return
            }
            
            DispatchQueue.main.async {
                completionHandler(json)
            }
        }
    }
    
    /**
     The HTTP URL used to fetch the routes from the API.
     
     After requesting the URL returned by this method, you can parse the JSON data in the response and pass it into the `Route.init(json:waypoints:profileIdentifier:)` initializer.
     */
    @objc(URLForCalculatingDirectionsWithOptions:)
    open func urlForCalculating(_ options: RouteOptions) -> URL {
        let params = options.params + [
            URLQueryItem(name: "access_token", value: accessToken),
        ]
        
        let unparameterizedURL = URL(string: options.path, relativeTo: apiEndpoint)!
        var components = URLComponents(url: unparameterizedURL, resolvingAgainstBaseURL: true)!
        components.queryItems = params
        return components.url!
    }
    
    /**
     Returns an error that supplements the given underlying error with additional information from the an HTTP response’s body or headers.
     */
<<<<<<< HEAD
    fileprivate static func descriptiveError(_ json: JSONDictionary, response: URLResponse?, underlyingError error: NSError?) -> NSError {
=======
    static func descriptiveError(json: JSONDictionary, response: NSURLResponse?, underlyingError error: NSError?) -> NSError {
>>>>>>> 70618852
        let apiStatusCode = json["code"] as? String
        var userInfo = error?.userInfo ?? [:]
        if let response = response as? HTTPURLResponse {
            var failureReason: String? = nil
            var recoverySuggestion: String? = nil
            switch (response.statusCode, apiStatusCode ?? "") {
            case (200, "NoRoute"):
                failureReason = "No route could be found between the specified locations."
                recoverySuggestion = "Make sure it is possible to travel between the locations with the mode of transportation implied by the profileIdentifier option. For example, it is impossible to travel by car from one continent to another without either a land bridge or a ferry connection."
            case (200, "NoSegment"):
                failureReason = "A specified location could not be associated with a roadway or pathway."
                recoverySuggestion = "Make sure the locations are close enough to a roadway or pathway. Try setting the coordinateAccuracy property of all the waypoints to a negative value."
            case (404, "ProfileNotFound"):
                failureReason = "Unrecognized profile identifier."
                recoverySuggestion = "Make sure the profileIdentifier option is set to one of the provided constants, such as MBDirectionsProfileIdentifierAutomobile."
            case (429, _):
<<<<<<< HEAD
                if let timeInterval = response.allHeaderFields["x-rate-limit-interval"] as? TimeInterval, let maximumCountOfRequests = response.allHeaderFields["x-rate-limit-limit"] as? UInt {
                    let intervalFormatter = DateComponentsFormatter()
                    intervalFormatter.unitsStyle = .full
                    let formattedInterval = intervalFormatter.string(from: timeInterval)
                    let formattedCount = NumberFormatter.localizedString(from: NSNumber(value: maximumCountOfRequests), number: .decimal)
                    failureReason = "More than \(formattedCount) requests have been made with this access token within a period of \(formattedInterval)."
                }
                if let rolloverTimestamp = response.allHeaderFields["x-rate-limit-reset"] as? Double {
                    let date = Date(timeIntervalSince1970: rolloverTimestamp)
                    let formattedDate = DateFormatter.localizedString(from: date, dateStyle: .long, timeStyle: .full)
=======
                if let timeInterval = response.rateLimitInterval, let maximumCountOfRequests = response.rateLimit {
                    let intervalFormatter = NSDateComponentsFormatter()
                    intervalFormatter.unitsStyle = .Full
                    let formattedInterval = intervalFormatter.stringFromTimeInterval(timeInterval) ?? "\(timeInterval) seconds"
                    let formattedCount = NSNumberFormatter.localizedStringFromNumber(maximumCountOfRequests, numberStyle: .DecimalStyle)
                    failureReason = "More than \(formattedCount) requests have been made with this access token within a period of \(formattedInterval)."
                }
                if let rolloverTime = response.rateLimitResetTime {
                    let formattedDate = NSDateFormatter.localizedStringFromDate(rolloverTime, dateStyle: .LongStyle, timeStyle: .FullStyle)
>>>>>>> 70618852
                    recoverySuggestion = "Wait until \(formattedDate) before retrying."
                }
            default:
                // `message` is v4 or v5; `error` is v4
                failureReason = json["message"] as? String ?? json["error"] as? String
            }
            userInfo[NSLocalizedFailureReasonErrorKey] = failureReason ?? userInfo[NSLocalizedFailureReasonErrorKey] ?? HTTPURLResponse.localizedString(forStatusCode: error?.code ?? -1)
            userInfo[NSLocalizedRecoverySuggestionErrorKey] = recoverySuggestion ?? userInfo[NSLocalizedRecoverySuggestionErrorKey]
        }
        if let error = error {
            userInfo[NSUnderlyingErrorKey] = error
        }
        return NSError(domain: error?.domain ?? MBDirectionsErrorDomain, code: error?.code ?? -1, userInfo: userInfo)
    }
}

extension NSHTTPURLResponse {
    
    @nonobjc static let rateLimitIntervalHeaderKey = "X-Rate-Limit-Interval"
    @nonobjc static let rateLimitLimitHeaderKey = "X-Rate-Limit-Limit"
    @nonobjc static let rateLimitResetHeaderKey = "X-Rate-Limit-Reset"
    
    var rateLimit: UInt? {
        guard let limit = allHeaderFields[NSHTTPURLResponse.rateLimitLimitHeaderKey] as? String else {
            return nil
        }
        return UInt(limit)
    }
    
    var rateLimitInterval: NSTimeInterval? {
        guard let interval = allHeaderFields[NSHTTPURLResponse.rateLimitIntervalHeaderKey] as? String else {
            return nil
        }
        return NSTimeInterval(interval)
    }
    
    var rateLimitResetTime: NSDate? {
        guard let resetTime = allHeaderFields[NSHTTPURLResponse.rateLimitResetHeaderKey] as? String else {
            return nil
        }
        guard let resetTimeNumber = Double(resetTime) else {
            return nil
        }
        return NSDate(timeIntervalSince1970: resetTimeNumber)
    }

}<|MERGE_RESOLUTION|>--- conflicted
+++ resolved
@@ -235,11 +235,7 @@
     /**
      Returns an error that supplements the given underlying error with additional information from the an HTTP response’s body or headers.
      */
-<<<<<<< HEAD
-    fileprivate static func descriptiveError(_ json: JSONDictionary, response: URLResponse?, underlyingError error: NSError?) -> NSError {
-=======
-    static func descriptiveError(json: JSONDictionary, response: NSURLResponse?, underlyingError error: NSError?) -> NSError {
->>>>>>> 70618852
+    static func descriptiveError(_ json: JSONDictionary, response: URLResponse?, underlyingError error: NSError?) -> NSError {
         let apiStatusCode = json["code"] as? String
         var userInfo = error?.userInfo ?? [:]
         if let response = response as? HTTPURLResponse {
@@ -256,28 +252,15 @@
                 failureReason = "Unrecognized profile identifier."
                 recoverySuggestion = "Make sure the profileIdentifier option is set to one of the provided constants, such as MBDirectionsProfileIdentifierAutomobile."
             case (429, _):
-<<<<<<< HEAD
-                if let timeInterval = response.allHeaderFields["x-rate-limit-interval"] as? TimeInterval, let maximumCountOfRequests = response.allHeaderFields["x-rate-limit-limit"] as? UInt {
+                if let timeInterval = response.rateLimitInterval, let maximumCountOfRequests = response.rateLimit {
                     let intervalFormatter = DateComponentsFormatter()
                     intervalFormatter.unitsStyle = .full
-                    let formattedInterval = intervalFormatter.string(from: timeInterval)
+                    let formattedInterval = intervalFormatter.string(from: timeInterval) ?? "\(timeInterval) seconds"
                     let formattedCount = NumberFormatter.localizedString(from: NSNumber(value: maximumCountOfRequests), number: .decimal)
                     failureReason = "More than \(formattedCount) requests have been made with this access token within a period of \(formattedInterval)."
                 }
-                if let rolloverTimestamp = response.allHeaderFields["x-rate-limit-reset"] as? Double {
-                    let date = Date(timeIntervalSince1970: rolloverTimestamp)
-                    let formattedDate = DateFormatter.localizedString(from: date, dateStyle: .long, timeStyle: .full)
-=======
-                if let timeInterval = response.rateLimitInterval, let maximumCountOfRequests = response.rateLimit {
-                    let intervalFormatter = NSDateComponentsFormatter()
-                    intervalFormatter.unitsStyle = .Full
-                    let formattedInterval = intervalFormatter.stringFromTimeInterval(timeInterval) ?? "\(timeInterval) seconds"
-                    let formattedCount = NSNumberFormatter.localizedStringFromNumber(maximumCountOfRequests, numberStyle: .DecimalStyle)
-                    failureReason = "More than \(formattedCount) requests have been made with this access token within a period of \(formattedInterval)."
-                }
                 if let rolloverTime = response.rateLimitResetTime {
-                    let formattedDate = NSDateFormatter.localizedStringFromDate(rolloverTime, dateStyle: .LongStyle, timeStyle: .FullStyle)
->>>>>>> 70618852
+                    let formattedDate = DateFormatter.localizedString(from: rolloverTime, dateStyle: .long, timeStyle: .full)
                     recoverySuggestion = "Wait until \(formattedDate) before retrying."
                 }
             default:
@@ -294,34 +277,34 @@
     }
 }
 
-extension NSHTTPURLResponse {
+extension HTTPURLResponse {
     
     @nonobjc static let rateLimitIntervalHeaderKey = "X-Rate-Limit-Interval"
     @nonobjc static let rateLimitLimitHeaderKey = "X-Rate-Limit-Limit"
     @nonobjc static let rateLimitResetHeaderKey = "X-Rate-Limit-Reset"
     
     var rateLimit: UInt? {
-        guard let limit = allHeaderFields[NSHTTPURLResponse.rateLimitLimitHeaderKey] as? String else {
+        guard let limit = allHeaderFields[HTTPURLResponse.rateLimitLimitHeaderKey] as? String else {
             return nil
         }
         return UInt(limit)
     }
     
-    var rateLimitInterval: NSTimeInterval? {
-        guard let interval = allHeaderFields[NSHTTPURLResponse.rateLimitIntervalHeaderKey] as? String else {
+    var rateLimitInterval: TimeInterval? {
+        guard let interval = allHeaderFields[HTTPURLResponse.rateLimitIntervalHeaderKey] as? String else {
             return nil
         }
-        return NSTimeInterval(interval)
-    }
-    
-    var rateLimitResetTime: NSDate? {
-        guard let resetTime = allHeaderFields[NSHTTPURLResponse.rateLimitResetHeaderKey] as? String else {
+        return TimeInterval(interval)
+    }
+    
+    var rateLimitResetTime: Date? {
+        guard let resetTime = allHeaderFields[HTTPURLResponse.rateLimitResetHeaderKey] as? String else {
             return nil
         }
         guard let resetTimeNumber = Double(resetTime) else {
             return nil
         }
-        return NSDate(timeIntervalSince1970: resetTimeNumber)
+        return Date(timeIntervalSince1970: resetTimeNumber)
     }
 
 }