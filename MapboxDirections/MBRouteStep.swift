--- conflicted
+++ resolved
@@ -165,18 +165,18 @@
     /**
      The step requires the user to turn at either a T-shaped three-way intersection or a sharp bend in the road where the road also changes names.
      
-     This maneuver type is called out separately so that the user may be able to proceed more confidently, without fear of having overshot the turn. If this distinction is unimportant to you, you may treat the maneuver as an ordinary `Turn`.
+     This maneuver type is called out separately so that the user may be able to proceed more confidently, without fear of having overshot the turn. If this distinction is unimportant to you, you may treat the maneuver as an ordinary `turn`.
      */
     case reachEnd
     
     /**
      The step requires the user to get into a specific lane in order to continue along the current road.
      
-     The maneuver direction is set to `StraightAhead`. Each of the first intersection’s usable approach lanes also has an indication of `StraightAhead`. A maneuver in a different direction would instead have a maneuver type of `Turn`.
-     
-     This maneuver type is called out separately so that the application can present the user with lane guidance based on the first element in the `intersections` property. If lane guidance is unimportant to you, you may treat the maneuver as an ordinary `Continue` or ignore it.
-     */
-    case UseLane
+     The maneuver direction is set to `straightAhead`. Each of the first intersection’s usable approach lanes also has an indication of `straightAhead`. A maneuver in a different direction would instead have a maneuver type of `turn`.
+     
+     This maneuver type is called out separately so that the application can present the user with lane guidance based on the first element in the `intersections` property. If lane guidance is unimportant to you, you may treat the maneuver as an ordinary `continue` or ignore it.
+     */
+    case useLane
      
     /**
      The step requires the user to enter, traverse, and exit a roundabout (traffic circle or rotary).
@@ -190,12 +190,12 @@
      
      The step’s name is the name of the roundabout. The exit name is the name of the road to take to exit the roundabout. The exit index indicates the number of rotary exits up to and including the exit that the user must take.
      */
-    case TakeRotary
+    case takeRotary
     
     /**
      The step requires the user to enter and exit a roundabout (traffic circle or rotary) that is compact enough to constitute a single intersection.
      
-     The step’s name is the name of the road to take after exiting the roundabout. This maneuver type is called out separately because the user may perceive the roundabout as an ordinary intersection with an island in the middle. If this distinction is unimportant to you, you may treat the maneuver as either an ordinary `Turn` or as a `TakeRoundabout`.
+     The step’s name is the name of the road to take after exiting the roundabout. This maneuver type is called out separately because the user may perceive the roundabout as an ordinary intersection with an island in the middle. If this distinction is unimportant to you, you may treat the maneuver as either an ordinary `turn` or as a `takeRoundabout`.
      */
     case turnAtRoundabout
     
@@ -204,7 +204,7 @@
      
      This maneuver type may occur for example when driving directions require the user to board a ferry, or when cycling directions require the user to dismount. The step’s transport type and instructions contains important contextual details that should be presented to the user at the maneuver location.
      
-     Similar changes can occur simultaneously with other maneuvers, such as when the road changes its name at the site of a movable bridge. In such cases, `HeedWarning` is suppressed in favor of another maneuver type.
+     Similar changes can occur simultaneously with other maneuvers, such as when the road changes its name at the site of a movable bridge. In such cases, `heedWarning` is suppressed in favor of another maneuver type.
      */
     case heedWarning
     
@@ -242,15 +242,11 @@
         case "fork":
             type = .reachFork
         case "end of road":
-<<<<<<< HEAD
             type = .reachEnd
-=======
-            type = .ReachEnd
         case "use lane":
-            type = .UseLane
+            type = .useLane
         case "rotary":
-            type = .TakeRotary
->>>>>>> a241f3a0
+            type = .takeRotary
         case "roundabout":
             type = .takeRoundabout
         case "roundabout turn":
@@ -287,15 +283,11 @@
             return "fork"
         case .reachEnd:
             return "end of road"
-<<<<<<< HEAD
+        case .useLane:
+            return "use lane"
+        case .takeRotary:
+            return "rotary"
         case .takeRoundabout:
-=======
-        case .UseLane:
-            return "use lane"
-        case .TakeRotary:
-            return "rotary"
-        case .TakeRoundabout:
->>>>>>> a241f3a0
             return "roundabout"
         case .turnAtRoundabout:
             return "roundabout turn"
@@ -404,8 +396,8 @@
 }
 
 extension String {
-    internal func tagValuesSeparatedByString(separator: String) -> [String] {
-        return componentsSeparatedByString(separator).map { $0.stringByTrimmingCharactersInSet(.whitespaceCharacterSet()) }.filter { !$0.isEmpty }
+    internal func tagValues(separatedBy separator: String) -> [String] {
+        return components(separatedBy: separator).map { $0.trimmingCharacters(in: .whitespaces) }.filter { !$0.isEmpty }
     }
 }
 
@@ -427,35 +419,35 @@
             if name == ref {
                 self.names = nil
             } else {
-                self.names = name.stringByReplacingOccurrencesOfString(parenthetical, withString: "").tagValuesSeparatedByString(";")
+                self.names = name.replacingOccurrences(of: parenthetical, with: "").tagValues(separatedBy: ";")
             }
-            codes = ref.tagValuesSeparatedByString(";")
-        } else if !name.isEmpty, let codesRange = name.rangeOfString("\\(.+?\\)$", options: .RegularExpressionSearch, range: name.startIndex..<name.endIndex) {
+            codes = ref.tagValues(separatedBy: ";")
+        } else if !name.isEmpty, let codesRange = name.range(of: "\\(.+?\\)$", options: .regularExpression, range: name.startIndex..<name.endIndex) {
             // Mapbox Directions API v4 encodes the ref inside a parenthetical. Remove the ref from the name.
-            let parenthetical = name.substringWithRange(codesRange)
+            let parenthetical = name.substring(with: codesRange)
             if name == ref {
                 self.names = nil
             } else {
-                self.names = name.stringByReplacingOccurrencesOfString(parenthetical, withString: "").tagValuesSeparatedByString(";")
+                self.names = name.replacingOccurrences(of: parenthetical, with: "").tagValues(separatedBy: ";")
             }
-            codes = parenthetical.stringByTrimmingCharactersInSet(NSCharacterSet(charactersInString: "()")).tagValuesSeparatedByString(";")
+            codes = parenthetical.trimmingCharacters(in: CharacterSet(charactersIn: "()")).tagValues(separatedBy: ";")
         } else {
-            self.names = name.isEmpty ? nil : name.tagValuesSeparatedByString(";")
+            self.names = name.isEmpty ? nil : name.tagValues(separatedBy: ";")
             codes = nil
         }
         
         // Mapbox Directions API v5 combines the destination’s ref and name.
-        if let destination = destination where destination.containsString(": ") {
-            let destinationComponents = destination.componentsSeparatedByString(": ")
-            self.destinationCodes = destinationComponents.first?.tagValuesSeparatedByString(",")
-            self.destinations = destinationComponents.dropFirst().joinWithSeparator(": ").tagValuesSeparatedByString(",")
+        if let destination = destination, destination.contains(": ") {
+            let destinationComponents = destination.components(separatedBy: ": ")
+            self.destinationCodes = destinationComponents.first?.tagValues(separatedBy: ",")
+            self.destinations = destinationComponents.dropFirst().joined(separator: ": ").tagValues(separatedBy: ",")
         } else {
             self.destinationCodes = nil
-            self.destinations = destination?.tagValuesSeparatedByString(",")
+            self.destinations = destination?.tagValues(separatedBy: ",")
         }
         
         self.codes = codes
-        self.rotaryNames = rotaryName?.tagValuesSeparatedByString(";")
+        self.rotaryNames = rotaryName?.tagValues(separatedBy: ";")
     }
 }
 
@@ -465,17 +457,14 @@
  You do not create instances of this class directly. Instead, you receive route step objects as part of route objects when you request directions using the `Directions.calculate(_:completionHandler:)` method, setting the `includesSteps` option to `true` in the `RouteOptions` object that you pass into that method.
  */
 @objc(MBRouteStep)
-<<<<<<< HEAD
 open class RouteStep: NSObject, NSSecureCoding {
-=======
-public class RouteStep: NSObject, NSSecureCoding {
     // MARK: Creating a Step
     
     internal init(finalHeading: CLLocationDirection?, maneuverType: ManeuverType?, maneuverDirection: ManeuverDirection?, maneuverLocation: CLLocationCoordinate2D, name: String, coordinates: [CLLocationCoordinate2D]?, json: JSONDictionary) {
         transportType = TransportType(description: json["mode"] as! String)
         
         let road = Road(name: name, ref: json["ref"] as? String, destination: json["destinations"] as? String, rotaryName: json["rotary_name"] as? String)
-        if maneuverType == .TakeRotary || maneuverType == .TakeRoundabout {
+        if maneuverType == .takeRotary || maneuverType == .takeRoundabout {
             names = road.rotaryNames
             exitNames = road.names
         } else {
@@ -487,24 +476,24 @@
         destinations = road.destinations
         
         let maneuver = json["maneuver"] as! JSONDictionary
-
+        
         if let instructions = maneuver["instruction"] as? String {
             self.instructions = instructions
-        } else if let mt = maneuverType, md = maneuverDirection {
+        } else if let mt = maneuverType, let md = maneuverDirection {
             instructions = "\(mt) \(md)"
         } else if let mt = maneuverType {
-            instructions = String(mt)
+            instructions = String(describing: mt)
         } else if let md = maneuverDirection {
-            instructions = String(md)
+            instructions = String(describing: md)
         } else {
             instructions = ""
         }
-
+        
         distance = json["distance"] as? Double ?? 0
         expectedTravelTime = json["duration"] as? Double ?? 0
         
         let intersectionsJSON = json["intersections"] as? [JSONDictionary]
-        intersections = intersectionsJSON?.map { Intersection(json: $0) }
+        self.intersections = intersectionsJSON?.map { Intersection(json: $0) }
         
         initialHeading = maneuver["bearing_before"] as? Double
         self.finalHeading = finalHeading
@@ -523,7 +512,7 @@
      
      - parameter json: A JSON dictionary representation of a route step object as returnd by the Mapbox Directions API.
      */
-    public convenience init(json: [String: AnyObject]) {
+    public convenience init(json: [String: Any]) {
         let maneuver = json["maneuver"] as! JSONDictionary
         let finalHeading = maneuver["bearing_after"] as? Double
         let maneuverType = ManeuverType(description: maneuver["type"] as! String)
@@ -531,334 +520,6 @@
         let maneuverLocation = CLLocationCoordinate2D(geoJSON: maneuver["location"] as! [Double])
         
         let name = json["name"] as! String
-        
-        var coordinates: [CLLocationCoordinate2D]?
-        switch json["geometry"] {
-        case let geometry as JSONDictionary:
-            coordinates = CLLocationCoordinate2D.coordinates(geoJSON: geometry)
-        case let geometry as String:
-            coordinates = decodePolyline(geometry, precision: 1e5)!
-        default:
-            coordinates = nil
-        }
-        
-        self.init(finalHeading: finalHeading, maneuverType: maneuverType, maneuverDirection: maneuverDirection, maneuverLocation: maneuverLocation, name: name, coordinates: coordinates, json: json)
-    }
-    
-    public required init?(coder decoder: NSCoder) {
-        let coordinateDictionaries = decoder.decodeObjectOfClasses([NSArray.self, NSDictionary.self, NSString.self, NSNumber.self], forKey: "coordinates") as? [[String: CLLocationDegrees]]
-		
-        coordinates = coordinateDictionaries?.flatMap({ (coordinateDictionary) -> CLLocationCoordinate2D? in
-            if let latitude = coordinateDictionary["latitude"], let longitude = coordinateDictionary["longitude"] {
-                return CLLocationCoordinate2D(latitude: latitude, longitude: longitude)
-            } else {
-                return nil
-            }
-        })
-        
-        guard let decodedInstructions = decoder.decodeObjectOfClass(NSString.self, forKey: "instructions") as String? else {
-            return nil
-        }
-        instructions = decodedInstructions
-		
-        initialHeading = decoder.containsValueForKey("initialHeading") ? decoder.decodeDoubleForKey("initialHeading") : nil
-        finalHeading = decoder.containsValueForKey("finalHeading") ? decoder.decodeDoubleForKey("finalHeading") : nil
-        
-        guard let maneuverTypeDescription = decoder.decodeObjectOfClass(NSString.self, forKey: "maneuverType") as String? else {
-            return nil
-        }
-        maneuverType = ManeuverType(description: maneuverTypeDescription)
-        let maneuverDirectionDescription = decoder.decodeObjectOfClass(NSString.self, forKey: "maneuverDirection") as! String
-        maneuverDirection = ManeuverDirection(description: maneuverDirectionDescription)
-        
-        if let maneuverLocationDictionary = decoder.decodeObjectOfClasses([NSDictionary.self, NSString.self, NSNumber.self], forKey: "maneuverLocation") as? [String: CLLocationDegrees],
-            let latitude = maneuverLocationDictionary["latitude"],
-            let longitude = maneuverLocationDictionary["longitude"] {
-            maneuverLocation = CLLocationCoordinate2D(latitude: latitude, longitude: longitude)
-        } else {
-            maneuverLocation = kCLLocationCoordinate2DInvalid
-        }
-        
-        exitIndex = decoder.containsValueForKey("exitIndex") ? decoder.decodeIntegerForKey("exitIndex") : nil
-        exitNames = decoder.decodeObjectOfClasses([NSArray.self, NSString.self], forKey: "exitNames") as? [String]
-        distance = decoder.decodeDoubleForKey("distance")
-        expectedTravelTime = decoder.decodeDoubleForKey("expectedTravelTime")
-        names = decoder.decodeObjectOfClasses([NSArray.self, NSString.self], forKey: "names") as? [String]
-        
-        guard let transportTypeDescription = decoder.decodeObjectOfClass(NSString.self, forKey: "transportType") as? String else {
-            return nil
-        }
-        transportType = TransportType(description: transportTypeDescription)
-        
-        codes = decoder.decodeObjectOfClasses([NSArray.self, NSString.self], forKey: "codes") as? [String]
-        destinationCodes = decoder.decodeObjectOfClasses([NSArray.self, NSString.self], forKey: "destinationCodes") as? [String]
-        destinations = decoder.decodeObjectOfClasses([NSArray.self, NSString.self], forKey: "destinations") as? [String]
-        
-        intersections = decoder.decodeObjectOfClasses([NSArray.self, Intersection.self], forKey: "intersections") as? [Intersection]
-    }
-    
-    public static func supportsSecureCoding() -> Bool {
-        return true
-    }
-    
-    public func encodeWithCoder(coder: NSCoder) {
-        let coordinateDictionaries = coordinates?.map { [
-            "latitude": $0.latitude,
-            "longitude": $0.longitude,
-            ] }
-        coder.encodeObject(coordinateDictionaries, forKey: "coordinates")
-        
-        coder.encodeObject(instructions, forKey: "instructions")
-        
-        if let initialHeading = initialHeading {
-            coder.encodeDouble(initialHeading, forKey: "initialHeading")
-        }
-        if let finalHeading = finalHeading {
-            coder.encodeDouble(finalHeading, forKey: "finalHeading")
-        }
-        
-        coder.encodeObject(maneuverType?.description, forKey: "maneuverType")
-        coder.encodeObject(maneuverDirection?.description, forKey: "maneuverDirection")
-        
-        coder.encodeObject(intersections, forKey: "intersections")
-        
-        coder.encodeObject([
-            "latitude": maneuverLocation.latitude,
-            "longitude": maneuverLocation.longitude,
-        ], forKey: "maneuverLocation")
-        
-        if let exitIndex = exitIndex {
-            coder.encodeInteger(exitIndex, forKey: "exitIndex")
-        }
-        
-        coder.encodeObject(exitNames, forKey: "exitNames")
-        coder.encodeDouble(distance, forKey: "distance")
-        coder.encodeDouble(expectedTravelTime, forKey: "expectedTravelTime")
-        coder.encodeObject(names, forKey: "names")
-        coder.encodeObject(transportType?.description, forKey: "transportType")
-        coder.encodeObject(codes, forKey: "codes")
-        coder.encodeObject(destinationCodes, forKey: "destinationCodes")
-        coder.encodeObject(destinations, forKey: "destinations")
-    }
-    
->>>>>>> a241f3a0
-    // MARK: Getting the Step Geometry
-    
-    /**
-     An array of geographic coordinates defining the path of the route step from the location of the maneuver to the location of the next step’s maneuver.
-     
-     The value of this property may be `nil`, for example when the maneuver type is `Arrive`.
-     
-     Using the [Mapbox iOS SDK](https://www.mapbox.com/ios-sdk/) or [Mapbox macOS SDK](https://github.com/mapbox/mapbox-gl-native/tree/master/platform/macos/), you can create an `MGLPolyline` object using these coordinates to display a portion of a route on an `MGLMapView`.
-     */
-    open let coordinates: [CLLocationCoordinate2D]?
-    
-    /**
-     The number of coordinates.
-     
-     The value of this property may be zero, for example when the maneuver type is `Arrive`.
-     
-     - note: This initializer is intended for Objective-C usage. In Swift code, use the `coordinates.count` property.
-     */
-    open var coordinateCount: UInt {
-        return UInt(coordinates?.count ?? 0)
-    }
-    
-    /**
-     Retrieves the coordinates.
-     
-     The array may be empty, for example when the maneuver type is `Arrive`.
-     
-     Using the [Mapbox iOS SDK](https://www.mapbox.com/ios-sdk/) or [Mapbox macOS SDK](https://github.com/mapbox/mapbox-gl-native/tree/master/platform/macos/), you can create an `MGLPolyline` object using these coordinates to display a portion of a route on an `MGLMapView`.
-     
-     - parameter coordinates: A pointer to a C array of `CLLocationCoordinate2D` instances. On output, this array contains all the vertices of the overlay.
-     - returns: True if the step has coordinates and `coordinates` has been populated, or false if the step has no coordinates and `coordinates` has not been modified.
-     
-     - precondition: `coordinates` must be large enough to hold `coordinateCount` instances of `CLLocationCoordinate2D`.
-     
-     - note: This initializer is intended for Objective-C usage. In Swift code, use the `coordinates` property.
-     */
-    open func getCoordinates(_ coordinates: UnsafeMutablePointer<CLLocationCoordinate2D>) -> Bool {
-        guard let stepCoordinates = self.coordinates else {
-            return false
-        }
-        
-        for i in 0..<stepCoordinates.count {
-            coordinates.advanced(by: i).pointee = stepCoordinates[i]
-        }
-        return true
-    }
-    
-    // MARK: Getting Details About the Maneuver
-    
-    /**
-     A string with instructions explaining how to perform the step’s maneuver.
-     
-     You can display this string or read it aloud to the user. The string does not include the distance to or from the maneuver. If you need localized or customized instructions, you can construct them yourself from the step’s other properties or use [osrm-text-instructions](https://github.com/Project-OSRM/osrm-text-instructions).
-     
-     - note: If you use MapboxDirections.swift with the Mapbox Directions API, this property is formatted for display to the user. If you use OSRM directly, this property contains a basic string that only includes the maneuver type and direction. Use [osrm-text-instructions](https://github.com/Project-OSRM/osrm-text-instructions) to construct a complete instruction string for display.
-     */
-    open let instructions: String
-    
-    open override var description: String {
-        return instructions
-    }
-    
-    /**
-     The user’s heading immediately before performing the maneuver.
-     */
-    open let initialHeading: CLLocationDirection?
-    
-    /**
-     The user’s heading immediately after performing the maneuver.
-     
-     The value of this property may differ from the user’s heading after traveling along the road past the maneuver.
-     */
-    open let finalHeading: CLLocationDirection?
-    
-    /**
-     The type of maneuver required for beginning this step.
-     */
-    open let maneuverType: ManeuverType?
-    
-    /**
-     Additional directional information to clarify the maneuver type.
-     */
-    open let maneuverDirection: ManeuverDirection?
-    
-    /**
-     The location of the maneuver at the beginning of this step.
-     */
-    open let maneuverLocation: CLLocationCoordinate2D
-    
-    /**
-     The number of exits from the previous maneuver up to and including this step’s maneuver.
-     
-     If the maneuver takes place on a surface street, this property counts intersections. The number of intersections does not necessarily correspond to the number of blocks. If the maneuver takes place on a grade-separated highway (freeway or motorway), this property counts highway exits but not highway entrances. If the maneuver is a roundabout maneuver, the exit index is the number of exits from the approach to the recommended outlet.
-     
-     In some cases, the number of exits leading to a maneuver may be more useful to the user than the distance to the maneuver.
-     */
-    open let exitIndex: Int?
-    
-    /**
-     The names of the roundabout exit.
-     
-     This property is only set for roundabout (traffic circle or rotary) maneuvers. For the signposted names associated with a highway exit, use the `destinations` property.
-     
-     If you display a name to the user, you may need to abbreviate common words like “East” or “Boulevard” to ensure that it fits in the allotted space.
-     */
-    public let exitNames: [String]?
-    
-    // MARK: Getting Details About the Approach to the Next Maneuver
-    
-    /**
-     The step’s distance, measured in meters.
-     
-     The value of this property accounts for the distance that the user must travel to go from this step’s maneuver location to the next step’s maneuver location. It is not the sum of the direct distances between the route’s waypoints, nor should you assume that the user would travel along this distance at a fixed speed.
-     */
-    open let distance: CLLocationDistance
-    
-    /**
-     The step’s expected travel time, measured in seconds.
-     
-     The value of this property reflects the time it takes to go from this step’s maneuver location to the next step’s maneuver location under ideal conditions. You should not assume that the user would travel along the step at a fixed speed. The actual travel time may vary based on the weather, traffic conditions, road construction, and other variables. If the step makes use of a ferry or train, the actual travel time may additionally be subject to the schedules of those services.
-     */
-    open let expectedTravelTime: TimeInterval
-    
-    /**
-     The names of the road or path leading from this step’s maneuver to the next step’s maneuver.
-     
-     If the maneuver is a turning maneuver, the step’s names are the name of the road or path onto which the user turns. If you display a name to the user, you may need to abbreviate common words like “East” or “Boulevard” to ensure that it fits in the allotted space.
-     
-     If the maneuver is a roundabout maneuver, the outlet to take is named in the `exitNames` property; the `names` property is only set for large roundabouts that have their own names.
-     */
-<<<<<<< HEAD
-    open let name: String?
-=======
-    public let names: [String]?
-    
-    /**
-     Any route reference codes assigned to the road or path leading from this step’s maneuver to the next step’s maneuver.
-     
-     A route reference code commonly consists of an alphabetic network code, a space or hyphen, and a route number. You should not assume that the network code is globally unique: for example, a network code of “NH” may indicate a “National Highway” or “New Hampshire”. Moreover, a route number may not even uniqely identify a route within a given network.
-     
-     If a highway ramp is part of a numbered route, its reference code is contained in this property. On the other hand, guide signage for a highway ramp usually indicates route reference codes of the adjoining road; use the `destinationCodes` property for those route reference codes.
-     */
-    public let codes: [String]?
->>>>>>> a241f3a0
-    
-    // MARK: Getting Additional Step Details
-    
-    /**
-     The mode of transportation used for the step.
-     
-     This step may use a different mode of transportation than the overall route.
-     */
-    open let transportType: TransportType?
-    
-    /**
-     Any route reference codes that appear on guide signage for the road leading from this step’s maneuver to the next step’s maneuver.
-     
-     This property is typically available in steps leading to or from a freeway or expressway. This property contains route reference codes associated with a road later in the route. If a highway ramp is itself part of a numbered route, its reference code is contained in the `codes` property.
-     
-     A route reference code commonly consists of an alphabetic network code, a space or hyphen, and a route number. You should not assume that the network code is globally unique: for example, a network code of “NH” may indicate a “National Highway” or “New Hampshire”. Moreover, a route number may not even uniqely identify a route within a given network. A destination code for a divided road is often suffixed with the cardinal direction of travel, for example “I 80 East”.
-     */
-    public let destinationCodes: [String]?
-    
-    /**
-     Destinations, such as [control cities](https://en.wikipedia.org/wiki/Control_city), that appear on guide signage for the road leading from this step’s maneuver to the next step’s maneuver.
-     
-     This property is typically available in steps leading to or from a freeway or expressway.
-     */
-<<<<<<< HEAD
-    open let destinations: String?
-=======
-    public let destinations: [String]?
->>>>>>> a241f3a0
-    
-    /**
-     An array of intersections along the step.
-     
-     Each item in the array corresponds to a cross street, starting with the intersection at the maneuver location indicated by the coordinates property and continuing with each cross street along the step.
-    */
-    public let intersections: [Intersection]?
-<<<<<<< HEAD
-    
-    // MARK: Creating a Step
-    
-    internal init(finalHeading: CLLocationDirection?, maneuverType: ManeuverType?, maneuverDirection: ManeuverDirection?, maneuverLocation: CLLocationCoordinate2D, name: String?, coordinates: [CLLocationCoordinate2D]?, json: JSONDictionary) {
-        transportType = TransportType(description: json["mode"] as! String)
-        destinations = json["destinations"] as? String
-        
-        let maneuver = json["maneuver"] as! JSONDictionary
-        instructions = maneuver["instruction"] as! String
-        
-        distance = json["distance"] as? Double ?? 0
-        expectedTravelTime = json["duration"] as? Double ?? 0
-        
-        let intersectionsJSON = json["intersections"] as? [JSONDictionary]
-        self.intersections = intersectionsJSON?.map { Intersection(json: $0) }
-        
-        initialHeading = maneuver["bearing_before"] as? Double
-        self.finalHeading = finalHeading
-        self.maneuverType = maneuverType
-        self.maneuverDirection = maneuverDirection
-        exitIndex = maneuver["exit"] as? Int
-        
-        self.name = name
-        
-        self.maneuverLocation = maneuverLocation
-        self.coordinates = coordinates
-    }
-    
-    internal convenience init(json: JSONDictionary) {
-        let maneuver = json["maneuver"] as! JSONDictionary
-        let finalHeading = maneuver["bearing_after"] as? Double
-        let maneuverType = ManeuverType(description: maneuver["type"] as! String)
-        let maneuverDirection = ManeuverDirection(description: maneuver["modifier"] as? String ?? "")
-        let maneuverLocation = CLLocationCoordinate2D(geoJSON: maneuver["location"] as! [Double])
-        
-        let name = json["name"] as? String
         
         var coordinates: [CLLocationCoordinate2D]?
         switch json["geometry"] {
@@ -908,16 +569,19 @@
         }
         
         exitIndex = decoder.containsValue(forKey: "exitIndex") ? decoder.decodeInteger(forKey: "exitIndex") : nil
+        exitNames = decoder.decodeObject(of: [NSArray.self, NSString.self], forKey: "exitNames") as? [String]
         distance = decoder.decodeDouble(forKey: "distance")
         expectedTravelTime = decoder.decodeDouble(forKey: "expectedTravelTime")
-        name = decoder.decodeObject(forKey: "name") as? String
+        names = decoder.decodeObject(of: [NSArray.self, NSString.self], forKey: "names") as? [String]
         
         guard let transportTypeDescription = decoder.decodeObject(of: NSString.self, forKey: "transportType") as? String else {
             return nil
         }
         transportType = TransportType(description: transportTypeDescription)
         
-        destinations = decoder.decodeObject(of: NSString.self, forKey: "destinations") as? String
+        codes = decoder.decodeObject(of: [NSArray.self, NSString.self], forKey: "codes") as? [String]
+        destinationCodes = decoder.decodeObject(of: [NSArray.self, NSString.self], forKey: "destinationCodes") as? [String]
+        destinations = decoder.decodeObject(of: [NSArray.self, NSString.self], forKey: "destinations") as? [String]
         
         intersections = decoder.decodeObject(of: [NSArray.self, Intersection.self], forKey: "intersections") as? [Intersection]
     }
@@ -954,14 +618,188 @@
             coder.encode(exitIndex, forKey: "exitIndex")
         }
         
+        coder.encode(exitNames, forKey: "exitNames")
         coder.encode(distance, forKey: "distance")
         coder.encode(expectedTravelTime, forKey: "expectedTravelTime")
-        coder.encode(name, forKey: "name")
+        coder.encode(names, forKey: "names")
         coder.encode(transportType?.description, forKey: "transportType")
+        coder.encode(codes, forKey: "codes")
+        coder.encode(destinationCodes, forKey: "destinationCodes")
         coder.encode(destinations, forKey: "destinations")
     }
-=======
->>>>>>> a241f3a0
+    
+    // MARK: Getting the Step Geometry
+    
+    /**
+     An array of geographic coordinates defining the path of the route step from the location of the maneuver to the location of the next step’s maneuver.
+     
+     The value of this property may be `nil`, for example when the maneuver type is `Arrive`.
+     
+     Using the [Mapbox iOS SDK](https://www.mapbox.com/ios-sdk/) or [Mapbox macOS SDK](https://github.com/mapbox/mapbox-gl-native/tree/master/platform/macos/), you can create an `MGLPolyline` object using these coordinates to display a portion of a route on an `MGLMapView`.
+     */
+    open let coordinates: [CLLocationCoordinate2D]?
+    
+    /**
+     The number of coordinates.
+     
+     The value of this property may be zero, for example when the maneuver type is `Arrive`.
+     
+     - note: This initializer is intended for Objective-C usage. In Swift code, use the `coordinates.count` property.
+     */
+    open var coordinateCount: UInt {
+        return UInt(coordinates?.count ?? 0)
+    }
+    
+    /**
+     Retrieves the coordinates.
+     
+     The array may be empty, for example when the maneuver type is `Arrive`.
+     
+     Using the [Mapbox iOS SDK](https://www.mapbox.com/ios-sdk/) or [Mapbox macOS SDK](https://github.com/mapbox/mapbox-gl-native/tree/master/platform/macos/), you can create an `MGLPolyline` object using these coordinates to display a portion of a route on an `MGLMapView`.
+     
+     - parameter coordinates: A pointer to a C array of `CLLocationCoordinate2D` instances. On output, this array contains all the vertices of the overlay.
+     - returns: True if the step has coordinates and `coordinates` has been populated, or false if the step has no coordinates and `coordinates` has not been modified.
+     
+     - precondition: `coordinates` must be large enough to hold `coordinateCount` instances of `CLLocationCoordinate2D`.
+     
+     - note: This initializer is intended for Objective-C usage. In Swift code, use the `coordinates` property.
+     */
+    open func getCoordinates(_ coordinates: UnsafeMutablePointer<CLLocationCoordinate2D>) -> Bool {
+        guard let stepCoordinates = self.coordinates else {
+            return false
+        }
+        
+        for i in 0..<stepCoordinates.count {
+            coordinates.advanced(by: i).pointee = stepCoordinates[i]
+        }
+        return true
+    }
+    
+    // MARK: Getting Details About the Maneuver
+    
+    /**
+     A string with instructions explaining how to perform the step’s maneuver.
+     
+     You can display this string or read it aloud to the user. The string does not include the distance to or from the maneuver. If you need localized or customized instructions, you can construct them yourself from the step’s other properties or use [osrm-text-instructions](https://github.com/Project-OSRM/osrm-text-instructions).
+     
+     - note: If you use MapboxDirections.swift with the Mapbox Directions API, this property is formatted for display to the user. If you use OSRM directly, this property contains a basic string that only includes the maneuver type and direction. Use [osrm-text-instructions](https://github.com/Project-OSRM/osrm-text-instructions) to construct a complete instruction string for display.
+     */
+    open let instructions: String
+    
+    open override var description: String {
+        return instructions
+    }
+    
+    /**
+     The user’s heading immediately before performing the maneuver.
+     */
+    open let initialHeading: CLLocationDirection?
+    
+    /**
+     The user’s heading immediately after performing the maneuver.
+     
+     The value of this property may differ from the user’s heading after traveling along the road past the maneuver.
+     */
+    open let finalHeading: CLLocationDirection?
+    
+    /**
+     The type of maneuver required for beginning this step.
+     */
+    open let maneuverType: ManeuverType?
+    
+    /**
+     Additional directional information to clarify the maneuver type.
+     */
+    open let maneuverDirection: ManeuverDirection?
+    
+    /**
+     The location of the maneuver at the beginning of this step.
+     */
+    open let maneuverLocation: CLLocationCoordinate2D
+    
+    /**
+     The number of exits from the previous maneuver up to and including this step’s maneuver.
+     
+     If the maneuver takes place on a surface street, this property counts intersections. The number of intersections does not necessarily correspond to the number of blocks. If the maneuver takes place on a grade-separated highway (freeway or motorway), this property counts highway exits but not highway entrances. If the maneuver is a roundabout maneuver, the exit index is the number of exits from the approach to the recommended outlet.
+     
+     In some cases, the number of exits leading to a maneuver may be more useful to the user than the distance to the maneuver.
+     */
+    open let exitIndex: Int?
+    
+    /**
+     The names of the roundabout exit.
+     
+     This property is only set for roundabout (traffic circle or rotary) maneuvers. For the signposted names associated with a highway exit, use the `destinations` property.
+     
+     If you display a name to the user, you may need to abbreviate common words like “East” or “Boulevard” to ensure that it fits in the allotted space.
+     */
+    public let exitNames: [String]?
+    
+    // MARK: Getting Details About the Approach to the Next Maneuver
+    
+    /**
+     The step’s distance, measured in meters.
+     
+     The value of this property accounts for the distance that the user must travel to go from this step’s maneuver location to the next step’s maneuver location. It is not the sum of the direct distances between the route’s waypoints, nor should you assume that the user would travel along this distance at a fixed speed.
+     */
+    open let distance: CLLocationDistance
+    
+    /**
+     The step’s expected travel time, measured in seconds.
+     
+     The value of this property reflects the time it takes to go from this step’s maneuver location to the next step’s maneuver location under ideal conditions. You should not assume that the user would travel along the step at a fixed speed. The actual travel time may vary based on the weather, traffic conditions, road construction, and other variables. If the step makes use of a ferry or train, the actual travel time may additionally be subject to the schedules of those services.
+     */
+    open let expectedTravelTime: TimeInterval
+    
+    /**
+     The names of the road or path leading from this step’s maneuver to the next step’s maneuver.
+     
+     If the maneuver is a turning maneuver, the step’s names are the name of the road or path onto which the user turns. If you display a name to the user, you may need to abbreviate common words like “East” or “Boulevard” to ensure that it fits in the allotted space.
+     
+     If the maneuver is a roundabout maneuver, the outlet to take is named in the `exitNames` property; the `names` property is only set for large roundabouts that have their own names.
+     */
+    open let names: [String]?
+    
+    /**
+     Any route reference codes assigned to the road or path leading from this step’s maneuver to the next step’s maneuver.
+     
+     A route reference code commonly consists of an alphabetic network code, a space or hyphen, and a route number. You should not assume that the network code is globally unique: for example, a network code of “NH” may indicate a “National Highway” or “New Hampshire”. Moreover, a route number may not even uniqely identify a route within a given network.
+     
+     If a highway ramp is part of a numbered route, its reference code is contained in this property. On the other hand, guide signage for a highway ramp usually indicates route reference codes of the adjoining road; use the `destinationCodes` property for those route reference codes.
+     */
+    open let codes: [String]?
+    
+    // MARK: Getting Additional Step Details
+    
+    /**
+     The mode of transportation used for the step.
+     
+     This step may use a different mode of transportation than the overall route.
+     */
+    open let transportType: TransportType?
+    
+    /**
+     Any route reference codes that appear on guide signage for the road leading from this step’s maneuver to the next step’s maneuver.
+     
+     This property is typically available in steps leading to or from a freeway or expressway. This property contains route reference codes associated with a road later in the route. If a highway ramp is itself part of a numbered route, its reference code is contained in the `codes` property.
+     
+     A route reference code commonly consists of an alphabetic network code, a space or hyphen, and a route number. You should not assume that the network code is globally unique: for example, a network code of “NH” may indicate a “National Highway” or “New Hampshire”. Moreover, a route number may not even uniqely identify a route within a given network. A destination code for a divided road is often suffixed with the cardinal direction of travel, for example “I 80 East”.
+     */
+    public let destinationCodes: [String]?
+    
+    /**
+     Destinations, such as [control cities](https://en.wikipedia.org/wiki/Control_city), that appear on guide signage for the road leading from this step’s maneuver to the next step’s maneuver.
+     
+     This property is typically available in steps leading to or from a freeway or expressway.
+     */
+    open let destinations: [String]?
+    
+    /**
+     An array of intersections along the step.
+     
+     Each item in the array corresponds to a cross street, starting with the intersection at the maneuver location indicated by the coordinates property and continuing with each cross street along the step.
+    */
+    public let intersections: [Intersection]?
 }
 
 // MARK: Support for Directions API v4
