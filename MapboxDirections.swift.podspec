--- conflicted
+++ resolved
@@ -43,14 +43,10 @@
   s.requires_arc = true
   s.module_name = "MapboxDirections"
 
-<<<<<<< HEAD
-  s.dependency "Polyline", "~> 4.0.0"
+  s.dependency "Polyline", "~> 4.0"
 
   s.xcconfig = {
     "SWIFT_VERSION" => "3.0"
   }
-=======
-  s.dependency "Polyline", "~> 3.3"
->>>>>>> 70618852
 
 end